package imagor

import (
	"context"
	"encoding/json"
	"errors"
	"fmt"
	"github.com/cshum/imagor/imagorpath"
	"go.uber.org/zap"
	"golang.org/x/sync/semaphore"
	"golang.org/x/sync/singleflight"
	"io"
	"net/http"
	"reflect"
	"strconv"
	"strings"
	"sync"
	"time"
)

const Version = "1.0.3"

// Loader image loader interface
type Loader interface {
	Get(r *http.Request, key string) (*Blob, error)
}

// Storage image storage interface
type Storage interface {
	Get(r *http.Request, key string) (*Blob, error)
	Stat(ctx context.Context, key string) (*Stat, error)
	Put(ctx context.Context, key string, blob *Blob) error
	Delete(ctx context.Context, key string) error
}

// LoadFunc load function for Processor
type LoadFunc func(string) (*Blob, error)

// Processor process image buffer
type Processor interface {
	Startup(ctx context.Context) error
	Process(ctx context.Context, blob *Blob, params imagorpath.Params, load LoadFunc) (*Blob, error)
	Shutdown(ctx context.Context) error
}

// Stat image attributes
type Stat struct {
	ModifiedTime time.Time
	Size         int64
}

// Imagor image resize HTTP handler
type Imagor struct {
	Unsafe                 bool
	Signer                 imagorpath.Signer
	StoragePathStyle       imagorpath.StorageHasher
	ResultStoragePathStyle imagorpath.ResultStorageHasher
	BasePathRedirect       string
	Loaders                []Loader
	Storages               []Storage
	ResultStorages         []Storage
	Processors             []Processor
	RequestTimeout         time.Duration
	LoadTimeout            time.Duration
	SaveTimeout            time.Duration
	ProcessTimeout         time.Duration
	CacheHeaderTTL         time.Duration
	CacheHeaderSWR         time.Duration
	ProcessConcurrency     int64
	ProcessQueueSize       int64
	AutoWebP               bool
	AutoAVIF               bool
	ModifiedTimeCheck      bool
	DisableErrorBody       bool
	DisableParamsEndpoint  bool
	BaseParams             string
	Logger                 *zap.Logger
	Debug                  bool

	g          singleflight.Group
	sema       *semaphore.Weighted
	queueSema  *semaphore.Weighted
	baseParams imagorpath.Params
}

// New create new Imagor
func New(options ...Option) *Imagor {
	app := &Imagor{
		Logger:         zap.NewNop(),
		RequestTimeout: time.Second * 30,
		LoadTimeout:    time.Second * 20,
		SaveTimeout:    time.Second * 20,
		ProcessTimeout: time.Second * 20,
		CacheHeaderTTL: time.Hour * 24 * 7,
		CacheHeaderSWR: time.Hour * 24,
	}
	for _, option := range options {
		option(app)
	}
	if app.ProcessConcurrency > 0 {
		app.sema = semaphore.NewWeighted(app.ProcessConcurrency)
	}
	if app.ProcessQueueSize > 0 {
		app.queueSema = semaphore.NewWeighted(app.ProcessQueueSize + app.ProcessConcurrency)
	}
	if app.Debug {
		app.debugLog()
	}
	if app.Signer == nil {
		app.Signer = imagorpath.NewDefaultSigner("")
	}
	app.BaseParams = strings.TrimSpace(app.BaseParams)
	if app.BaseParams != "" {
		app.BaseParams = strings.TrimSuffix(app.BaseParams, "/") + "/"
	}
	return app
}

// Startup Imagor startup lifecycle
func (app *Imagor) Startup(ctx context.Context) (err error) {
	for _, processor := range app.Processors {
		if err = processor.Startup(ctx); err != nil {
			return
		}
	}
	return
}

// Shutdown Imagor shutdown lifecycle
func (app *Imagor) Shutdown(ctx context.Context) (err error) {
	for _, processor := range app.Processors {
		if err = processor.Shutdown(ctx); err != nil {
			return
		}
	}
	return
}

// ServeHTTP implements http.Handler for imagor operations
func (app *Imagor) ServeHTTP(w http.ResponseWriter, r *http.Request) {
	if r.Method != http.MethodGet && r.Method != http.MethodHead {
		w.WriteHeader(http.StatusMethodNotAllowed)
		return
	}
	path := r.URL.EscapedPath()
	if path == "/" || path == "" {
		if app.BasePathRedirect == "" {
			writeJSON(w, r, json.RawMessage(fmt.Sprintf(
				`{"imagor":{"version":"%s"}}`, Version,
			)))
		} else {
			http.Redirect(w, r, app.BasePathRedirect, http.StatusTemporaryRedirect)
		}
		return
	}
	p := imagorpath.Parse(path)
	if p.Params {
		if !app.DisableParamsEndpoint {
			writeJSONIndent(w, r, p)
		}
		return
	}
	blob, err := checkBlob(app.Do(r, p))
	if err != nil {
		if errors.Is(err, context.Canceled) {
			w.WriteHeader(499)
			return
		}
		e := WrapError(err)
		if app.DisableErrorBody {
			w.WriteHeader(e.Code)
			return
		}
		if !isBlobEmpty(blob) && !p.Meta {
			w.Header().Set("Content-Type", blob.ContentType())
			reader, size, _ := blob.NewReader()
			if reader != nil {
				w.WriteHeader(e.Code)
				writeBody(w, r, reader, size)
				return
			}
		}
		w.WriteHeader(e.Code)
		writeJSON(w, r, e)
		return
	}
	if isBlobEmpty(blob) {
		return
	}
	reader, size, _ := blob.NewReader()
	w.Header().Set("Content-Type", blob.ContentType())
	setCacheHeaders(w, app.CacheHeaderTTL, app.CacheHeaderSWR)
	writeBody(w, r, reader, size)
	return
}

// Do executes Imagor operations
func (app *Imagor) Do(r *http.Request, p imagorpath.Params) (blob *Blob, err error) {
	var ctx = WithContext(r.Context())
	var cancel func()
	if app.RequestTimeout > 0 {
		ctx, cancel = context.WithTimeout(ctx, app.RequestTimeout)
		Defer(ctx, cancel)
		r = r.WithContext(ctx)
	}
	if !(app.Unsafe && p.Unsafe) && app.Signer != nil && app.Signer.Sign(p.Path) != p.Hash {
		err = ErrSignatureMismatch
		if app.Debug {
			app.Logger.Debug("sign-mismatch", zap.Any("params", p), zap.String("expected", app.Signer.Sign(p.Path)))
		}
		return
	}
	if app.BaseParams != "" {
		p = imagorpath.Apply(p, app.BaseParams)
		p.Path = imagorpath.GeneratePath(p)
	}
	// auto WebP / AVIF
	if app.AutoWebP || app.AutoAVIF {
		var hasFormat bool
		for _, f := range p.Filters {
			if f.Name == "format" {
				hasFormat = true
			}
		}
		if !hasFormat {
			accept := r.Header.Get("Accept")
			if app.AutoAVIF && strings.Contains(accept, "image/avif") {
				p.Filters = append(p.Filters, imagorpath.Filter{
					Name: "format",
					Args: "avif",
				})
				p.Path = imagorpath.GeneratePath(p)
			} else if app.AutoWebP && strings.Contains(accept, "image/webp") {
				p.Filters = append(p.Filters, imagorpath.Filter{
					Name: "format",
					Args: "webp",
				})
				p.Path = imagorpath.GeneratePath(p)
			}
		}
	}
	var resultKey string
	var hasPreview bool
	for _, f := range p.Filters {
		if f.Name == "preview" {
			hasPreview = true // disable result storage on preview() filter
		}
	}
	if !hasPreview {
		if app.ResultStoragePathStyle != nil {
			resultKey = app.ResultStoragePathStyle.HashResult(p)
		} else {
			resultKey = p.Path
		}
	}
	load := func(image string) (*Blob, error) {
		blob, shouldSave, err := app.loadStorage(r, image)
		if shouldSave {
			var storageKey = image
			if app.StoragePathStyle != nil {
				storageKey = app.StoragePathStyle.Hash(image)
			}
			go app.save(ctx, app.Storages, storageKey, blob)
		}
		return blob, err
	}
	return app.suppress(ctx, p.Path, func(ctx context.Context, cb func(*Blob, error)) (*Blob, error) {
		if resultKey != "" {
			if blob := app.loadResult(r, resultKey, p.Image); blob != nil {
				return blob, nil
			}
		}
		if app.queueSema != nil {
			if !app.queueSema.TryAcquire(1) {
				err = ErrTooManyRequests
				if app.Debug {
					app.Logger.Debug("queue-acquire", zap.Error(err))
				}
				return blob, err
			}
			defer app.queueSema.Release(1)
		}
		if app.sema != nil {
			if err = app.sema.Acquire(ctx, 1); err != nil {
				if app.Debug {
					app.Logger.Debug("acquire", zap.Error(err))
				}
				return blob, err
			}
			defer app.sema.Release(1)
		}
		var shouldSave bool
		if blob, shouldSave, err = app.loadStorage(r, p.Image); err != nil {
			if app.Debug {
				app.Logger.Debug("load", zap.Any("params", p), zap.Error(err))
			}
			return blob, err
		}
		var doneSave chan struct{}
		if shouldSave {
<<<<<<< HEAD
			doneSave = make(chan struct{}, 1)
			var storageKey = p.Image
			if app.StoragePathStyle != nil {
				storageKey = app.StoragePathStyle.Hash(p.Image)
			}
			go func(blob *Blob) {
				app.save(ctx, app.Storages, storageKey, blob)
				doneSave <- struct{}{}
=======
			doneSave = make(chan struct{})
			go func(blob *Blob) {
				app.save(ctx, app.Storages, p.Image, blob)
				close(doneSave)
>>>>>>> d8739957
			}(blob)
		}
		if isBlobEmpty(blob) {
			return blob, err
		}
		var cancel func()
		if app.ProcessTimeout > 0 {
			ctx, cancel = context.WithTimeout(ctx, app.ProcessTimeout)
			Defer(ctx, cancel)
		}
		var forwardP = p
		for _, processor := range app.Processors {
			b, e := checkBlob(processor.Process(ctx, blob, forwardP, load))
			if !isBlobEmpty(b) {
				blob = b // forward blob to next processor if exists
			}
			if e == nil {
				blob = b
				err = nil
				if app.Debug {
					app.Logger.Debug("processed", zap.Any("params", forwardP))
				}
				break
			} else if forward, ok := e.(ErrForward); ok {
				err = e
				forwardP = forward.Params
				if app.Debug {
					app.Logger.Debug("forward", zap.Any("params", forwardP))
				}
			} else {
				if ctx.Err() == nil {
					err = e
					app.Logger.Warn("process", zap.Any("params", p), zap.Error(err))
				} else {
					err = ctx.Err()
				}
				break
			}
		}
		cb(blob, err)
		if shouldSave {
			// make sure storage saved before result storage
			<-doneSave
		}
		if err == nil && !isBlobEmpty(blob) && resultKey != "" &&
			len(app.ResultStorages) > 0 {
			app.save(ctx, app.ResultStorages, resultKey, blob)
		}
		if err != nil && shouldSave {
			app.del(ctx, app.Storages, p.Image)
		}
		return blob, err
	})
}

func (app *Imagor) requestWithLoadContext(r *http.Request) *http.Request {
	var ctx = r.Context()
	var cancel func()
	if app.LoadTimeout > 0 {
		ctx, cancel = context.WithTimeout(ctx, app.LoadTimeout)
		Defer(ctx, cancel)
		return r.WithContext(ctx)
	}
	return r
}

func (app *Imagor) loadResult(r *http.Request, resultKey, imageKey string) *Blob {
	r = app.requestWithLoadContext(r)
	ctx := r.Context()
	blob, origin, err := fromStorages(r, app.ResultStorages, resultKey)
	if err == nil && !isBlobEmpty(blob) {
		if app.ModifiedTimeCheck && origin != nil {
			if resStat, err1 := origin.Stat(ctx, resultKey); resStat != nil && err1 == nil {
				if sourceStat, err2 := app.storageStat(ctx, imageKey); sourceStat != nil && err2 == nil {
					if !resStat.ModifiedTime.Before(sourceStat.ModifiedTime) {
						return blob
					}
				}
			}
		} else {
			return blob
		}
	}
	return nil
}

func fromStorages(
	r *http.Request, storages []Storage, key string,
) (blob *Blob, origin Storage, err error) {
	for _, storage := range storages {
		b, e := checkBlob(storage.Get(r, key))
		if !isBlobEmpty(b) {
			blob = b
			if e == nil {
				err = nil
				origin = storage
				return
			}
		}
		err = e
	}
	return
}

func (app *Imagor) loadStorage(r *http.Request, key string) (blob *Blob, shouldSave bool, err error) {
	r = app.requestWithLoadContext(r)
	var origin Storage
	blob, origin, err = app.fromStoragesAndLoaders(r, app.Storages, app.Loaders, key)
	if !isBlobEmpty(blob) && origin == nil && err == nil && len(app.Storages) > 0 {
		shouldSave = true
	}
	return
}

func (app *Imagor) fromStoragesAndLoaders(
	r *http.Request, storages []Storage, loaders []Loader, image string,
) (blob *Blob, origin Storage, err error) {
	if image == "" {
		err = ErrNotFound
		return
	}
	var storageKey = image
	if app.StoragePathStyle != nil {
		storageKey = app.StoragePathStyle.Hash(image)
	}
	if storageKey != "" {
		blob, origin, err = fromStorages(r, storages, storageKey)
		if !isBlobEmpty(blob) && origin != nil && err == nil {
			return
		}
	}
	for _, loader := range loaders {
		b, e := checkBlob(loader.Get(r, image))
		if !isBlobEmpty(b) {
			blob = b
			if e == nil {
				err = nil
				return
			}
		}
		err = e
	}
	if err == nil && isBlobEmpty(blob) {
		err = ErrNotFound
	}
	return
}

func (app *Imagor) storageStat(ctx context.Context, key string) (stat *Stat, err error) {
	for _, storage := range app.Storages {
		if stat, err = storage.Stat(ctx, key); stat != nil && err == nil {
			return
		}
	}
	return
}

func (app *Imagor) save(ctx context.Context, storages []Storage, key string, blob *Blob) {
	if key == "" {
		return
	}
	ctx = DetachContext(ctx)
	if app.SaveTimeout > 0 {
		var cancel func()
		ctx, cancel = context.WithTimeout(ctx, app.SaveTimeout)
		defer cancel()
	}
	var wg sync.WaitGroup
	for _, storage := range storages {
		wg.Add(1)
		go func(storage Storage) {
			defer wg.Done()
			if err := storage.Put(ctx, key, blob); err != nil {
				app.Logger.Warn("save", zap.String("key", key), zap.Error(err))
			} else if app.Debug {
				app.Logger.Debug("saved", zap.String("key", key))
			}
		}(storage)
	}
	wg.Wait()
	return
}

func (app *Imagor) del(ctx context.Context, storages []Storage, key string) {
	ctx = DetachContext(ctx)
	if app.SaveTimeout > 0 {
		var cancel func()
		ctx, cancel = context.WithTimeout(ctx, app.SaveTimeout)
		defer cancel()
	}
	var wg sync.WaitGroup
	for _, storage := range storages {
		wg.Add(1)
		go func(storage Storage) {
			defer wg.Done()
			if err := storage.Delete(ctx, key); err != nil {
				app.Logger.Warn("delete", zap.String("key", key), zap.Error(err))
			} else if app.Debug {
				app.Logger.Debug("deleted", zap.String("key", key))
			}
		}(storage)
	}
	wg.Wait()
	return
}

type suppressKey struct {
	Key string
}

func (app *Imagor) suppress(
	ctx context.Context,
	key string, fn func(ctx context.Context, cb func(*Blob, error)) (*Blob, error),
) (blob *Blob, err error) {
	if app.Debug {
		app.Logger.Debug("suppress", zap.String("key", key))
	}
	chanCb := make(chan singleflight.Result, 1)
	cb := func(blob *Blob, err error) {
		chanCb <- singleflight.Result{Val: blob, Err: err}
	}
	if isAcquired, ok := ctx.Value(suppressKey{key}).(bool); ok && isAcquired {
		// resolve deadlock
		return fn(ctx, cb)
	}
	isCanceled := false
	ch := app.g.DoChan(key, func() (v interface{}, err error) {
		v, err = fn(context.WithValue(ctx, suppressKey{key}, true), cb)
		if errors.Is(err, context.Canceled) {
			app.g.Forget(key)
			isCanceled = true
		}
		return v, err
	})
	select {
	case res := <-ch:
		if !isCanceled && errors.Is(res.Err, context.Canceled) {
			// resolve canceled
			return app.suppress(ctx, key, fn)
		}
		if res.Val != nil {
			return res.Val.(*Blob), res.Err
		}
		return nil, res.Err
	case res := <-chanCb:
		return res.Val.(*Blob), res.Err
	case <-ctx.Done():
		return nil, ctx.Err()
	}
}

func (app *Imagor) debugLog() {
	if !app.Debug {
		return
	}
	var loaders, storages, resultStorages, processors []string
	for _, v := range app.Loaders {
		loaders = append(loaders, getType(v))
	}
	for _, v := range app.Storages {
		storages = append(storages, getType(v))
	}
	for _, v := range app.Processors {
		processors = append(processors, getType(v))
	}
	for _, v := range app.ResultStorages {
		resultStorages = append(resultStorages, getType(v))
	}
	app.Logger.Debug("imagor",
		zap.String("version", Version),
		zap.Bool("unsafe", app.Unsafe),
		zap.Duration("request_timeout", app.RequestTimeout),
		zap.Duration("load_timeout", app.LoadTimeout),
		zap.Duration("process_timeout", app.ProcessTimeout),
		zap.Duration("save_timeout", app.SaveTimeout),
		zap.Int64("process_concurrency", app.ProcessConcurrency),
		zap.Duration("cache_header_ttl", app.CacheHeaderTTL),
		zap.Strings("loaders", loaders),
		zap.Strings("storages", storages),
		zap.Strings("result_storages", resultStorages),
		zap.Strings("processors", processors),
	)
}

func setCacheHeaders(w http.ResponseWriter, ttl, swr time.Duration) {
	expires := time.Now().Add(ttl)

	w.Header().Add("Expires", strings.Replace(expires.Format(time.RFC1123), "UTC", "GMT", -1))
	w.Header().Add("Cache-Control", getCacheControl(ttl, swr))
}

func getCacheControl(ttl, swr time.Duration) string {
	if ttl == 0 {
		return "private, no-cache, no-store, must-revalidate"
	}
	var ttlSec = int64(ttl.Seconds())
	var val = fmt.Sprintf("public, s-maxage=%d, max-age=%d, no-transform", ttlSec, ttlSec)
	if swr > 0 && swr < ttl {
		val += fmt.Sprintf(", stale-while-revalidate=%d", int64(swr.Seconds()))
	}
	return val
}

func writeJSON(w http.ResponseWriter, r *http.Request, v interface{}) {
	buf, _ := json.Marshal(v)
	w.Header().Set("Content-Type", "application/json")
	w.Header().Set("Content-Length", strconv.Itoa(len(buf)))
	if r.Method != http.MethodHead {
		_, _ = w.Write(buf)
	}
	return
}

func writeJSONIndent(w http.ResponseWriter, r *http.Request, v interface{}) {
	buf, _ := json.MarshalIndent(v, "", "  ")
	w.Header().Set("Content-Type", "application/json")
	w.Header().Set("Content-Length", strconv.Itoa(len(buf)))
	if r.Method != http.MethodHead {
		_, _ = w.Write(buf)
	}
	return
}

func writeBody(w http.ResponseWriter, r *http.Request, reader io.ReadCloser, size int64) {
	defer func() {
		_ = reader.Close()
	}()
	if size > 0 {
		// total size known, use io.Copy
		w.Header().Set("Content-Length", strconv.FormatInt(size, 10))
		if r.Method != http.MethodHead {
			_, _ = io.Copy(w, reader)
		}
	} else {
		// total size unknown, read all
		buf, _ := io.ReadAll(reader)
		w.Header().Set("Content-Length", strconv.Itoa(len(buf)))
		if r.Method != http.MethodHead {
			_, _ = w.Write(buf)
		}
	}
}

func getType(v interface{}) string {
	if t := reflect.TypeOf(v); t.Kind() == reflect.Ptr {
		return t.Elem().Name()
	} else {
		return t.Name()
	}
}<|MERGE_RESOLUTION|>--- conflicted
+++ resolved
@@ -298,21 +298,14 @@
 		}
 		var doneSave chan struct{}
 		if shouldSave {
-<<<<<<< HEAD
-			doneSave = make(chan struct{}, 1)
+			doneSave = make(chan struct{})
 			var storageKey = p.Image
 			if app.StoragePathStyle != nil {
 				storageKey = app.StoragePathStyle.Hash(p.Image)
 			}
 			go func(blob *Blob) {
 				app.save(ctx, app.Storages, storageKey, blob)
-				doneSave <- struct{}{}
-=======
-			doneSave = make(chan struct{})
-			go func(blob *Blob) {
-				app.save(ctx, app.Storages, p.Image, blob)
 				close(doneSave)
->>>>>>> d8739957
 			}(blob)
 		}
 		if isBlobEmpty(blob) {
